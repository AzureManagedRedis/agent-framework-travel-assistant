[project]
name = "amr-af-travel-agent"
version = "0.1.0"
description = "Azure Managed Redis + Agent Framework demo with STM/LTM, Tavily search, ICS export, and Gradio UI."
requires-python = ">=3.11"

dependencies = [
  "redis>=5.0.0",
  "pydantic>=2.7",
  "pydantic-settings>=2.0",
  "python-dotenv>=1.0",
  "azure-identity>=1.17",
  "openai>=1.40.0",
  "tavily-python>=0.5.0",
  "httpx>=0.27",
  "gradio>=4.44.0",
  "typing-extensions>=4.0.0",
  "redisvl==0.8.2",
<<<<<<< HEAD
  "agent-framework-project @ file:///${PROJECT_ROOT}/agent-framework-project/python",
=======
  "agent-framework",
>>>>>>> 558b5acf
  "ics>=0.7.2",
]


[tool.setuptools]
package-dir = {"" = "."}

[tool.setuptools.packages.find]
where = ["."]
include = ["amr_af_travel_agent*"]
exclude = ["assets*", "infra*", "context*"]<|MERGE_RESOLUTION|>--- conflicted
+++ resolved
@@ -16,11 +16,7 @@
   "gradio>=4.44.0",
   "typing-extensions>=4.0.0",
   "redisvl==0.8.2",
-<<<<<<< HEAD
-  "agent-framework-project @ file:///${PROJECT_ROOT}/agent-framework-project/python",
-=======
   "agent-framework",
->>>>>>> 558b5acf
   "ics>=0.7.2",
 ]
 
